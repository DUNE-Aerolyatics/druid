--- conflicted
+++ resolved
@@ -214,17 +214,10 @@
     pub const SHOW_OPEN_PANEL: Selector<FileDialogOptions> =
         Selector::new("druid-builtin.menu-file-open");
 
-<<<<<<< HEAD
-    /// Open a path, must be handled by the application.
-    ///
-    /// The path might be a file or a directory,
-    /// so always check whether it matches your expectations.
-=======
     /// Sent when the user cancels an open file panel.
     pub const OPEN_PANEL_CANCELLED: Selector = Selector::new("druid-builtin.open-panel-cancelled");
 
-    /// Open a file, must be handled by the application.
->>>>>>> 199be57b
+    /// Open a path, must be handled by the application.
     ///
     /// [`FileInfo`]: ../struct.FileInfo.html
     pub const OPEN_FILE: Selector<FileInfo> = Selector::new("druid-builtin.open-file-path");
@@ -237,14 +230,10 @@
     pub const SHOW_SAVE_PANEL: Selector<FileDialogOptions> =
         Selector::new("druid-builtin.menu-file-save-as");
 
-<<<<<<< HEAD
-    /// Save the current path, must be handled by the application.
-=======
     /// Sent when the user cancels a save file panel.
     pub const SAVE_PANEL_CANCELLED: Selector = Selector::new("druid-builtin.save-panel-cancelled");
 
-    /// Save the current file, must be handled by the application.
->>>>>>> 199be57b
+    /// Save the current path, must be handled by the application.
     ///
     /// How this should be handled depends on the payload:
     /// `Some(handle)`: the app should save to that path and store the `handle` for future use.
